--- conflicted
+++ resolved
@@ -3,11 +3,7 @@
 > RASCAL is an open-source Python package designed to enhance efficiency, rigor, and replicability in a variety of monologic discourse analyses common in clinical aphasiology. Initially, the program tabularizes CHAT-formatted (.cha) transcripts with unique identifiers for samples and utterances, facilitating hierarchical organization through filename-derived grouping variables. While structured around our laboratory's workflow, users can run any selection of RASCAL's modules, which include algorithmic transcription reliability evaluation, complete utterance (CU) coding summarization, and batched core lexicon (CoreLex) analysis. The program aims to help researchers and clinicians streamline discourse analysis pipelines, particularly when managing large datasets.
 ---
 
-<<<<<<< HEAD
 **Current version:** v1.0.4
-=======
-**Current version:** v1.0.2
->>>>>>> bfe754e9
 
 ## Analysis Pipeline
 
